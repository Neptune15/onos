/*
 * Copyright 2017-present Open Networking Foundation
 *
 * Licensed under the Apache License, Version 2.0 (the "License");
 * you may not use this file except in compliance with the License.
 * You may obtain a copy of the License at
 *
 *     http://www.apache.org/licenses/LICENSE-2.0
 *
 * Unless required by applicable law or agreed to in writing, software
 * distributed under the License is distributed on an "AS IS" BASIS,
 * WITHOUT WARRANTIES OR CONDITIONS OF ANY KIND, either express or implied.
 * See the License for the specific language governing permissions and
 * limitations under the License.
 */

package org.onosproject.openstacknetworking.impl;

import com.google.common.base.Strings;
import com.google.common.collect.Maps;
import com.google.common.collect.Sets;
import org.onlab.packet.Ethernet;
import org.onlab.packet.IPv4;
import org.onlab.packet.Ip4Address;
import org.onlab.packet.Ip4Prefix;
import org.onlab.packet.IpPrefix;
import org.onlab.packet.TpPort;
import org.onlab.packet.VlanId;
import org.onlab.util.KryoNamespace;
import org.onlab.util.Tools;
import org.onosproject.cfg.ComponentConfigService;
import org.onosproject.cluster.ClusterService;
import org.onosproject.cluster.LeadershipService;
import org.onosproject.cluster.NodeId;
import org.onosproject.core.ApplicationId;
import org.onosproject.core.CoreService;
import org.onosproject.mastership.MastershipService;
import org.onosproject.net.DeviceId;
import org.onosproject.net.driver.DriverService;
import org.onosproject.net.flow.DefaultTrafficSelector;
import org.onosproject.net.flow.DefaultTrafficTreatment;
import org.onosproject.net.flow.TrafficSelector;
import org.onosproject.net.flow.TrafficTreatment;
import org.onosproject.net.flow.criteria.ExtensionSelector;
import org.onosproject.openstacknetworking.api.InstancePort;
import org.onosproject.openstacknetworking.api.InstancePortAdminService;
import org.onosproject.openstacknetworking.api.InstancePortEvent;
import org.onosproject.openstacknetworking.api.InstancePortListener;
import org.onosproject.openstacknetworking.api.OpenstackFlowRuleService;
import org.onosproject.openstacknetworking.api.OpenstackNetworkEvent;
import org.onosproject.openstacknetworking.api.OpenstackNetworkListener;
import org.onosproject.openstacknetworking.api.OpenstackNetworkService;
import org.onosproject.openstacknetworking.api.OpenstackSecurityGroupEvent;
import org.onosproject.openstacknetworking.api.OpenstackSecurityGroupListener;
import org.onosproject.openstacknetworking.api.OpenstackSecurityGroupService;
import org.onosproject.openstacknetworking.util.RulePopulatorUtil;
import org.onosproject.openstacknode.api.OpenstackNode;
import org.onosproject.openstacknode.api.OpenstackNodeEvent;
import org.onosproject.openstacknode.api.OpenstackNodeListener;
import org.onosproject.openstacknode.api.OpenstackNodeService;
import org.onosproject.store.serializers.KryoNamespaces;
import org.onosproject.store.service.ConsistentMap;
import org.onosproject.store.service.Serializer;
import org.onosproject.store.service.StorageService;
import org.openstack4j.model.network.Port;
import org.openstack4j.model.network.SecurityGroup;
import org.openstack4j.model.network.SecurityGroupRule;
import org.openstack4j.model.network.State;
import org.openstack4j.openstack.networking.domain.NeutronAllowedAddressPair;
import org.openstack4j.openstack.networking.domain.NeutronExtraDhcpOptCreate;
import org.openstack4j.openstack.networking.domain.NeutronIP;
import org.openstack4j.openstack.networking.domain.NeutronPort;
import org.openstack4j.openstack.networking.domain.NeutronSecurityGroupRule;
import org.osgi.service.component.ComponentContext;
import org.osgi.service.component.annotations.Activate;
import org.osgi.service.component.annotations.Component;
import org.osgi.service.component.annotations.Deactivate;
import org.osgi.service.component.annotations.Modified;
import org.osgi.service.component.annotations.Reference;
import org.osgi.service.component.annotations.ReferenceCardinality;
import org.slf4j.Logger;

import java.util.Collections;
import java.util.Dictionary;
import java.util.HashSet;
import java.util.LinkedHashMap;
import java.util.Map;
import java.util.Objects;
import java.util.Set;
import java.util.concurrent.ExecutorService;
import java.util.stream.Collectors;

import static java.util.concurrent.Executors.newSingleThreadExecutor;
import static org.onlab.util.Tools.groupedThreads;
import static org.onosproject.openstacknetworking.api.Constants.ACL_TABLE;
import static org.onosproject.openstacknetworking.api.Constants.CT_TABLE;
import static org.onosproject.openstacknetworking.api.Constants.ERROR_TABLE;
import static org.onosproject.openstacknetworking.api.Constants.JUMP_TABLE;
import static org.onosproject.openstacknetworking.api.Constants.OPENSTACK_NETWORKING_APP_ID;
import static org.onosproject.openstacknetworking.api.Constants.PRIORITY_ACL_RULE;
import static org.onosproject.openstacknetworking.api.Constants.PRIORITY_CT_DROP_RULE;
import static org.onosproject.openstacknetworking.api.Constants.PRIORITY_CT_HOOK_RULE;
import static org.onosproject.openstacknetworking.api.Constants.PRIORITY_CT_RULE;
import static org.onosproject.openstacknetworking.util.OpenstackNetworkingUtil.swapStaleLocation;
import static org.onosproject.openstacknetworking.util.RulePopulatorUtil.computeCtMaskFlag;
import static org.onosproject.openstacknetworking.util.RulePopulatorUtil.computeCtStateFlag;
import static org.onosproject.openstacknetworking.util.RulePopulatorUtil.niciraConnTrackTreatmentBuilder;
import static org.onosproject.openstacknode.api.OpenstackNode.NodeType.COMPUTE;
import static org.slf4j.LoggerFactory.getLogger;

/**
 * Populates flow rules to handle OpenStack SecurityGroups.
 */
@Component(immediate = true)
public class OpenstackSecurityGroupHandler {

    private final Logger log = getLogger(getClass());

    private static final boolean USE_SECURITY_GROUP = false;

    //@Property(name = "useSecurityGroup", boolValue = USE_SECURITY_GROUP,
    //        label = "Apply OpenStack security group rule for VM traffic")
    private boolean useSecurityGroup = USE_SECURITY_GROUP;

    @Reference(cardinality = ReferenceCardinality.MANDATORY)
    protected CoreService coreService;

    @Reference(cardinality = ReferenceCardinality.MANDATORY)
    protected InstancePortAdminService instancePortService;

    @Reference(cardinality = ReferenceCardinality.MANDATORY)
    protected MastershipService mastershipService;

    @Reference(cardinality = ReferenceCardinality.MANDATORY)
    protected OpenstackNetworkService osNetService;

    @Reference(cardinality = ReferenceCardinality.MANDATORY)
    protected OpenstackSecurityGroupService securityGroupService;

    @Reference(cardinality = ReferenceCardinality.MANDATORY)
    protected OpenstackFlowRuleService osFlowRuleService;

    @Reference(cardinality = ReferenceCardinality.MANDATORY)
    protected ComponentConfigService configService;

    @Reference(cardinality = ReferenceCardinality.MANDATORY)
    protected OpenstackNodeService osNodeService;

    @Reference(cardinality = ReferenceCardinality.MANDATORY)
    protected DriverService driverService;

    @Reference(cardinality = ReferenceCardinality.MANDATORY)
    protected LeadershipService leadershipService;

    @Reference(cardinality = ReferenceCardinality.MANDATORY)
    protected ClusterService clusterService;

<<<<<<< HEAD
    @Reference(cardinality = ReferenceCardinality.MANDATORY)
    protected PreCommitPortService preCommitPortService;
=======
    @Reference(cardinality = ReferenceCardinality.MANDATORY_UNARY)
    protected StorageService storageService;

    private static final KryoNamespace SERIALIZER_PORT = KryoNamespace.newBuilder()
            .register(KryoNamespaces.API)
            .register(Port.class)
            .register(NeutronPort.class)
            .register(NeutronIP.class)
            .register(State.class)
            .register(NeutronAllowedAddressPair.class)
            .register(NeutronExtraDhcpOptCreate.class)
            .register(LinkedHashMap.class)
            .build();
>>>>>>> f4f54a1b

    private final InstancePortListener instancePortListener =
                                        new InternalInstancePortListener();
    private final OpenstackNetworkListener osNetworkListener =
                                        new InternalOpenstackNetworkListener();
    private final OpenstackNetworkListener osPortListener =
                                        new InternalOpenstackPortListener();
    private final OpenstackSecurityGroupListener securityGroupListener =
                                        new InternalSecurityGroupListener();
    private final OpenstackNodeListener osNodeListener = new InternalNodeListener();

    private ConsistentMap<String, Port> removedOsPortStore;

    private ApplicationId appId;
    private NodeId localNodeId;

    private final ExecutorService eventExecutor = newSingleThreadExecutor(
            groupedThreads(this.getClass().getSimpleName(), "event-handler"));

    private static final String PROTO_ICMP = "ICMP";
    private static final String PROTO_TCP = "TCP";
    private static final String PROTO_UDP = "UDP";
    private static final String ETHTYPE_IPV4 = "IPV4";
    private static final String EGRESS = "EGRESS";
    private static final String INGRESS = "INGRESS";
    private static final IpPrefix IP_PREFIX_ANY = Ip4Prefix.valueOf("0.0.0.0/0");

    private static final String VXLAN = "VXLAN";
    private static final String VLAN = "VLAN";

    // We expose pipeline structure to SONA application considering removing pipeline soon.
    private static final int GOTO_CONNTRACK_TABLE = CT_TABLE;
    private static final int GOTO_JUMP_TABLE = JUMP_TABLE;

    private static final int CT_COMMIT = 0;
    private static final int CT_NO_COMMIT = 1;
    private static final short CT_NO_RECIRC = -1;

    private static final int ACTION_NONE = 0;
    private static final int ACTION_DROP = -1;

    @Activate
    protected void activate() {
        appId = coreService.registerApplication(OPENSTACK_NETWORKING_APP_ID);
        localNodeId = clusterService.getLocalNode().id();
        instancePortService.addListener(instancePortListener);
        securityGroupService.addListener(securityGroupListener);
        osNetService.addListener(osPortListener);
        osNetService.addListener(osNetworkListener);
        configService.registerProperties(getClass());
        osNodeService.addListener(osNodeListener);

        removedOsPortStore = storageService.<String, Port>consistentMapBuilder()
                .withSerializer(Serializer.using(SERIALIZER_PORT))
                .withName("openstack-removed-portstore")
                .withApplicationId(appId)
                .build();

        log.info("Started");
    }

    @Deactivate
    protected void deactivate() {
        instancePortService.removeListener(instancePortListener);
        securityGroupService.removeListener(securityGroupListener);
        osNetService.removeListener(osNetworkListener);
        osNetService.removeListener(osPortListener);
        configService.unregisterProperties(getClass(), false);
        osNodeService.removeListener(osNodeListener);
        eventExecutor.shutdown();

        log.info("Stopped");
    }

    @Modified
    protected void modified(ComponentContext context) {
        Dictionary<?, ?> properties = context.getProperties();
        Boolean flag;

        flag = Tools.isPropertyEnabled(properties, "useSecurityGroup");
        if (flag == null) {
            log.info("useSecurityGroup is not configured, " +
                    "using current value of {}", useSecurityGroup);
        } else {
            useSecurityGroup = flag;
            log.info("Configured. useSecurityGroup is {}",
                    useSecurityGroup ? "enabled" : "disabled");
        }

        securityGroupService.setSecurityGroupEnabled(useSecurityGroup);
        resetSecurityGroupRules();
    }

    private void initializeConnTrackTable(DeviceId deviceId, boolean install) {

        //table=1,ip,ct_state=-trk, actions=ct(table:2)
        long ctState = computeCtStateFlag(false, false, false);
        long ctMask = computeCtMaskFlag(true, false, false);
        setConnTrackRule(deviceId, ctState, ctMask, CT_NO_COMMIT, (short) GOTO_CONNTRACK_TABLE,
                ACTION_NONE, PRIORITY_CT_HOOK_RULE, install);

        //table=2,ip,nw_dst=10.10.0.2,ct_state=+trk+est,action=goto_table:3
        ctState = computeCtStateFlag(true, false, true);
        ctMask = computeCtMaskFlag(true, false, true);
        setConnTrackRule(deviceId, ctState, ctMask, CT_NO_COMMIT, CT_NO_RECIRC,
                GOTO_JUMP_TABLE, PRIORITY_CT_RULE, install);

        //table=2,ip,nw_dst=10.10.0.2,ct_state=+trk+new,action=drop
        ctState = computeCtStateFlag(true, true, false);
        ctMask = computeCtMaskFlag(true, true, false);
        setConnTrackRule(deviceId, ctState, ctMask, CT_NO_COMMIT, CT_NO_RECIRC,
                ACTION_DROP, PRIORITY_CT_DROP_RULE, install);
    }

    private void setSecurityGroupRules(InstancePort instPort,
                                       Port port, boolean install) {

        if (!install) {
            Port rmvPort = removedOsPortStore.asJavaMap().get(instPort.portId());
            if (port == null && rmvPort == null) {
                return;
            }

            if (port == null) {
                port = rmvPort;
            }
        }

        final Port finalPort = port;

        port.getSecurityGroups().forEach(sgId -> {
            SecurityGroup sg = securityGroupService.securityGroup(sgId);
            if (sg == null) {
                log.error("Security Group Not Found : {}", sgId);
                return;
            }
            sg.getRules().forEach(sgRule ->
                    updateSecurityGroupRule(instPort, finalPort, sgRule, install));
            final String action = install ? "Installed " : "Removed ";
            log.debug(action + "security group rule ID : " + sgId);
        });
    }

    private void updateSecurityGroupRule(InstancePort instPort, Port port,
                                         SecurityGroupRule sgRule, boolean install) {

        if (instPort == null || port == null || sgRule == null) {
            return;
        }

        if (sgRule.getRemoteGroupId() != null && !sgRule.getRemoteGroupId().isEmpty()) {
            getRemoteInstPorts(port.getTenantId(), sgRule.getRemoteGroupId(), install)
                    .forEach(rInstPort -> {
                        populateSecurityGroupRule(sgRule, instPort, port,
                                rInstPort.ipAddress().toIpPrefix(), install);
                        populateSecurityGroupRule(sgRule, rInstPort, port,
                                instPort.ipAddress().toIpPrefix(), install);

                        SecurityGroupRule rSgRule =
                                new NeutronSecurityGroupRule
                                        .SecurityGroupRuleConcreteBuilder()
                                .from(sgRule)
                                .direction(sgRule.getDirection().toUpperCase()
                                            .equals(EGRESS) ? INGRESS : EGRESS)
                                .build();
                        populateSecurityGroupRule(rSgRule, instPort, port,
                                rInstPort.ipAddress().toIpPrefix(), install);
                        populateSecurityGroupRule(rSgRule, rInstPort, port,
                                instPort.ipAddress().toIpPrefix(), install);
                    });
        } else {
            populateSecurityGroupRule(sgRule, instPort, port,
                    sgRule.getRemoteIpPrefix() == null ? IP_PREFIX_ANY :
                    IpPrefix.valueOf(sgRule.getRemoteIpPrefix()), install);
        }
    }

    private void populateSecurityGroupRule(SecurityGroupRule sgRule,
                                           InstancePort instPort,
                                           Port port,
                                           IpPrefix remoteIp,
                                           boolean install) {
        Set<TrafficSelector> selectors = buildSelectors(sgRule,
                Ip4Address.valueOf(instPort.ipAddress().toInetAddress()), remoteIp, port);
        if (selectors == null || selectors.isEmpty()) {
            return;
        }

        selectors.forEach(selector -> {
            osFlowRuleService.setRule(appId,
                    instPort.deviceId(),
                    selector,
                    DefaultTrafficTreatment.builder().transition(JUMP_TABLE).build(),
                    PRIORITY_ACL_RULE,
                    ACL_TABLE,
                    install);
        });
    }

    /**
     * Sets connection tracking rule using OVS extension commands.
     * It is not so graceful, but I don't want to make it more general because it is going to be used
     * only here. The following is the usage of the function.
     *
     * @param deviceId Device ID
     * @param ctState ctState: please use RulePopulatorUtil.computeCtStateFlag() to build the value
     * @param ctMask crMask: please use RulePopulatorUtil.computeCtMaskFlag() to build the value
     * @param commit CT_COMMIT for commit action, CT_NO_COMMIT otherwise
     * @param recircTable table number for recirculation after CT actions. CT_NO_RECIRC with no recirculation
     * @param action Additional actions. ACTION_DROP, ACTION_NONE, GOTO_XXX_TABLE are supported.
     * @param priority priority value for the rule
     * @param install true for insertion, false for removal
     */
    private void setConnTrackRule(DeviceId deviceId, long ctState, long ctMask,
                                  int commit, short recircTable,
                                  int action, int priority, boolean install) {

        ExtensionSelector esCtSate = RulePopulatorUtil
                .buildCtExtensionSelector(driverService, deviceId, ctState, ctMask);
        TrafficSelector selector = DefaultTrafficSelector.builder()
                .extension(esCtSate, deviceId)
                .matchEthType(Ethernet.TYPE_IPV4)
                .build();

        TrafficTreatment.Builder tb = DefaultTrafficTreatment.builder();

        if (commit == CT_COMMIT || recircTable > 0) {
            RulePopulatorUtil.NiriraConnTrackTreatmentBuilder natTreatmentBuilder =
                    niciraConnTrackTreatmentBuilder(driverService, deviceId);
            natTreatmentBuilder.natAction(false);
            if (commit == CT_COMMIT) {
                natTreatmentBuilder.commit(true);
            } else {
                natTreatmentBuilder.commit(false);
            }
            if (recircTable > 0) {
                natTreatmentBuilder.table(recircTable);
            }
            tb.extension(natTreatmentBuilder.build(), deviceId);
        } else if (action == ACTION_DROP) {
            tb.drop();
        }

        if (action != ACTION_NONE && action != ACTION_DROP) {
            tb.transition(action);
        }

        int tableType = ERROR_TABLE;
        if (priority == PRIORITY_CT_RULE || priority == PRIORITY_CT_DROP_RULE) {
            tableType = CT_TABLE;
        } else if (priority == PRIORITY_CT_HOOK_RULE) {
            tableType = ACL_TABLE;
        } else {
            log.error("Cannot an appropriate table for the conn track rule.");
        }

        osFlowRuleService.setRule(
                appId,
                deviceId,
                selector,
                tb.build(),
                priority,
                tableType,
                install);
    }

    /**
     * Returns a set of host IP addresses engaged with supplied security group ID.
     * It only searches a VM in the same tenant boundary.
     *
     * @param tenantId tenant id
     * @param sgId security group id
     * @return set of ip addresses
     */
    private Set<InstancePort> getRemoteInstPorts(String tenantId, String sgId, boolean install) {
        Set<InstancePort> remoteInstPorts;

        Set<Port> removedPorts = Sets.newConcurrentHashSet();

        if (!install) {
            removedPorts = new HashSet<>(removedOsPortStore.asJavaMap().values());
        }

        remoteInstPorts = Sets.union(osNetService.ports(), removedPorts).stream()
                .filter(port -> port.getTenantId().equals(tenantId))
                .filter(port -> port.getSecurityGroups().contains(sgId))
                .map(port -> instancePortService.instancePort(port.getId()))
                .filter(instPort -> instPort != null && instPort.ipAddress() != null)
                .collect(Collectors.toSet());

        return Collections.unmodifiableSet(remoteInstPorts);
    }

    private Set<TrafficSelector> buildSelectors(SecurityGroupRule sgRule,
                                                Ip4Address vmIp,
                                                IpPrefix remoteIp,
                                                Port port) {
        if (remoteIp != null && remoteIp.equals(IpPrefix.valueOf(vmIp, 32))) {
            // do nothing if the remote IP is my IP
            return null;
        }

        Set<TrafficSelector> selectorSet = Sets.newHashSet();

        TrafficSelector.Builder sBuilder = DefaultTrafficSelector.builder();
        buildMatches(sBuilder, sgRule, vmIp, remoteIp, port);

        if (sgRule.getPortRangeMax() != null && sgRule.getPortRangeMin() != null &&
                sgRule.getPortRangeMin() < sgRule.getPortRangeMax()) {
            Map<TpPort, TpPort> portRangeMatchMap =
                    buildPortRangeMatches(sgRule.getPortRangeMin(),
                    sgRule.getPortRangeMax());
            portRangeMatchMap.entrySet().forEach(entry -> {

                        if (sgRule.getProtocol().toUpperCase().equals(PROTO_TCP)) {
                            if (sgRule.getDirection().toUpperCase().equals(EGRESS)) {
                                sBuilder.matchTcpSrcMasked(entry.getKey(), entry.getValue());
                            } else {
                                sBuilder.matchTcpDstMasked(entry.getKey(), entry.getValue());
                            }
                        } else if (sgRule.getProtocol().toUpperCase().equals(PROTO_UDP)) {
                            if (sgRule.getDirection().toUpperCase().equals(EGRESS)) {
                                sBuilder.matchUdpSrcMasked(entry.getKey(), entry.getValue());
                            } else {
                                sBuilder.matchUdpDstMasked(entry.getKey(), entry.getValue());
                            }
                        }

                        selectorSet.add(sBuilder.build());
                    }
            );
        } else {
            selectorSet.add(sBuilder.build());
        }

        return selectorSet;
    }

    private void buildMatches(TrafficSelector.Builder sBuilder,
                              SecurityGroupRule sgRule,
                              Ip4Address vmIp, IpPrefix remoteIp, Port port) {
        buildTunnelId(sBuilder, port);
        buildMatchEthType(sBuilder, sgRule.getEtherType());
        buildMatchDirection(sBuilder, sgRule.getDirection(), vmIp);
        buildMatchProto(sBuilder, sgRule.getProtocol());
        buildMatchPort(sBuilder, sgRule.getProtocol(), sgRule.getDirection(),
                sgRule.getPortRangeMin() == null ? 0 : sgRule.getPortRangeMin(),
                sgRule.getPortRangeMax() == null ? 0 : sgRule.getPortRangeMax());
        buildMatchRemoteIp(sBuilder, remoteIp, sgRule.getDirection());
        if (sgRule.getRemoteGroupId() != null && sgRule.getRemoteGroupId().isEmpty()) {
            buildMatchRemoteIp(sBuilder, remoteIp, sgRule.getDirection());
        }
    }

    private void buildTunnelId(TrafficSelector.Builder sBuilder, Port port) {
        String segId = osNetService.segmentId(port.getNetworkId());
        String netType = osNetService.networkType(port.getNetworkId());

        if (VLAN.equals(netType)) {
            sBuilder.matchVlanId(VlanId.vlanId(segId));
        } else if (VXLAN.equals(netType)) {
            sBuilder.matchTunnelId(Long.valueOf(segId));
        }
    }

    private void buildMatchDirection(TrafficSelector.Builder sBuilder,
                                     String direction,
                                     Ip4Address vmIp) {
        if (direction.toUpperCase().equals(EGRESS)) {
            sBuilder.matchIPSrc(IpPrefix.valueOf(vmIp, 32));
        } else {
            sBuilder.matchIPDst(IpPrefix.valueOf(vmIp, 32));
        }
    }

    private void buildMatchEthType(TrafficSelector.Builder sBuilder, String etherType) {
        // Either IpSrc or IpDst (or both) is set by default, and we need to set EthType as IPv4.
        sBuilder.matchEthType(Ethernet.TYPE_IPV4);
        if (etherType != null && !Objects.equals(etherType, "null") &&
                !etherType.toUpperCase().equals(ETHTYPE_IPV4)) {
            log.debug("EthType {} is not supported yet in Security Group", etherType);
        }
    }

    private void buildMatchRemoteIp(TrafficSelector.Builder sBuilder,
                                    IpPrefix remoteIpPrefix, String direction) {
        if (remoteIpPrefix != null &&
                !remoteIpPrefix.getIp4Prefix().equals(IP_PREFIX_ANY)) {
            if (direction.toUpperCase().equals(EGRESS)) {
                sBuilder.matchIPDst(remoteIpPrefix);
            } else {
                sBuilder.matchIPSrc(remoteIpPrefix);
            }
        }
    }

    private void buildMatchProto(TrafficSelector.Builder sBuilder, String protocol) {
        if (protocol != null) {
            switch (protocol.toUpperCase()) {
                case PROTO_ICMP:
                    sBuilder.matchIPProtocol(IPv4.PROTOCOL_ICMP);
                    break;
                case PROTO_TCP:
                    sBuilder.matchIPProtocol(IPv4.PROTOCOL_TCP);
                    break;
                case PROTO_UDP:
                    sBuilder.matchIPProtocol(IPv4.PROTOCOL_UDP);
                    break;
                default:
            }
        }
    }

    private void buildMatchPort(TrafficSelector.Builder sBuilder,
                                String protocol, String direction,
                                int portMin, int portMax) {
        if (portMin > 0 && portMax > 0 && portMin == portMax) {
            if (protocol.toUpperCase().equals(PROTO_TCP)) {
                if (direction.toUpperCase().equals(EGRESS)) {
                    sBuilder.matchTcpSrc(TpPort.tpPort(portMax));
                } else {
                    sBuilder.matchTcpDst(TpPort.tpPort(portMax));
                }
            } else if (protocol.toUpperCase().equals(PROTO_UDP)) {
                if (direction.toUpperCase().equals(EGRESS)) {
                    sBuilder.matchUdpSrc(TpPort.tpPort(portMax));
                } else {
                    sBuilder.matchUdpDst(TpPort.tpPort(portMax));
                }
            }
        }
    }

    private void resetSecurityGroupRules() {

        if (useSecurityGroup) {
            osNodeService.completeNodes(OpenstackNode.NodeType.COMPUTE)
                    .forEach(node -> osFlowRuleService
                            .setUpTableMissEntry(node.intgBridge(), ACL_TABLE));
            securityGroupService.securityGroups().forEach(securityGroup ->
                    securityGroup.getRules().forEach(this::securityGroupRuleAdded));
            osNodeService.nodes().stream()
                    .filter(node -> node.type().equals(OpenstackNode.NodeType.COMPUTE))
                    .forEach(node -> initializeConnTrackTable(node .intgBridge(), true));
        } else {
            osNodeService.completeNodes(OpenstackNode.NodeType.COMPUTE)
                    .forEach(node -> osFlowRuleService
                            .connectTables(node.intgBridge(), ACL_TABLE, JUMP_TABLE));
            securityGroupService.securityGroups().forEach(securityGroup ->
                    securityGroup.getRules().forEach(this::securityGroupRuleRemoved));
            osNodeService.nodes().stream()
                    .filter(node -> node.type().equals(OpenstackNode.NodeType.COMPUTE))
                    .forEach(node -> initializeConnTrackTable(node.intgBridge(), false));
        }

        log.info("Reset security group info " +
                    (useSecurityGroup ? " with " : " without") + " Security Group");
    }

    private void securityGroupRuleAdded(SecurityGroupRule sgRule) {
        osNetService.ports().stream()
                .filter(port -> port.getSecurityGroups()
                                    .contains(sgRule.getSecurityGroupId()))
                .forEach(port -> {
                    updateSecurityGroupRule(
                            instancePortService.instancePort(port.getId()),
                            port, sgRule, true);
                    log.debug("Applied security group rule {} to port {}",
                            sgRule.getId(), port.getId());
                });
    }

    private void securityGroupRuleRemoved(SecurityGroupRule sgRule) {
        Set<Port> removedPorts = new HashSet<>(removedOsPortStore.asJavaMap().values());

        Sets.union(osNetService.ports(), removedPorts).stream()
                .filter(port -> port.getSecurityGroups()
                                    .contains(sgRule.getSecurityGroupId()))
                .forEach(port -> {
                    updateSecurityGroupRule(
                            instancePortService.instancePort(port.getId()),
                            port, sgRule, false);
                    log.debug("Removed security group rule {} from port {}",
                            sgRule.getId(), port.getId());
                });
    }

    private int binLower(String binStr, int bits) {
        String outBin = binStr.substring(0, 16 - bits);
        for (int i = 0; i < bits; i++) {
            outBin += "0";
        }

        return Integer.parseInt(outBin, 2);
    }

    private int binHigher(String binStr, int bits) {
        String outBin = binStr.substring(0, 16 - bits);
        for (int i = 0; i < bits; i++) {
            outBin += "1";
        }

        return Integer.parseInt(outBin, 2);
    }

    private int testMasks(String binStr, int start, int end) {
        int mask = 0;
        for (; mask <= 16; mask++) {
            int maskStart = binLower(binStr, mask);
            int maskEnd = binHigher(binStr, mask);
            if (maskStart < start || maskEnd > end) {
                return mask - 1;
            }
        }

        return mask;
    }

    private String getMask(int bits) {
        switch (bits) {
            case 0:  return "ffff";
            case 1:  return "fffe";
            case 2:  return "fffc";
            case 3:  return "fff8";
            case 4:  return "fff0";
            case 5:  return "ffe0";
            case 6:  return "ffc0";
            case 7:  return "ff80";
            case 8:  return "ff00";
            case 9:  return "fe00";
            case 10: return "fc00";
            case 11: return "f800";
            case 12: return "f000";
            case 13: return "e000";
            case 14: return "c000";
            case 15: return "8000";
            case 16: return "0000";
            default: return null;
        }
    }

    private Map<TpPort, TpPort> buildPortRangeMatches(int portMin, int portMax) {

        boolean processing = true;
        int start = portMin;
        Map<TpPort, TpPort> portMaskMap = Maps.newHashMap();
        while (processing) {
            String minStr = Integer.toBinaryString(start);
            String binStrMinPadded = "0000000000000000".substring(minStr.length()) + minStr;

            int mask = testMasks(binStrMinPadded, start, portMax);
            int maskStart = binLower(binStrMinPadded, mask);
            int maskEnd = binHigher(binStrMinPadded, mask);

            log.debug("start : {} port/mask = {} / {} ", start, getMask(mask), maskStart);
            portMaskMap.put(TpPort.tpPort(maskStart), TpPort.tpPort(
                    Integer.parseInt(Objects.requireNonNull(getMask(mask)), 16)));

            start = maskEnd + 1;
            if (start > portMax) {
                processing = false;
            }
        }

        return portMaskMap;
    }

    private class InternalInstancePortListener implements InstancePortListener {

        @Override
        public boolean isRelevant(InstancePortEvent event) {
            InstancePort instPort = event.subject();
            if (!useSecurityGroup) {
                return false;
            }
            return mastershipService.isLocalMaster(instPort.deviceId());
        }

        @Override
        public void event(InstancePortEvent event) {
            InstancePort instPort = event.subject();
            switch (event.type()) {
                case OPENSTACK_INSTANCE_PORT_UPDATED:
                case OPENSTACK_INSTANCE_PORT_DETECTED:
                case OPENSTACK_INSTANCE_MIGRATION_STARTED:
                    installSecurityGroupRules(event, instPort);
                    break;
                case OPENSTACK_INSTANCE_PORT_VANISHED:
                    Port osPort = removedOsPortStore.asJavaMap().get(instPort.portId());
                    eventExecutor.execute(() ->
                            setSecurityGroupRules(instPort, osPort, false)
                    );
                    removedOsPortStore.remove(instPort.portId());
                    break;
                case OPENSTACK_INSTANCE_MIGRATION_ENDED:
                    InstancePort revisedInstPort = swapStaleLocation(instPort);
                    Port port = osNetService.port(instPort.portId());
                    eventExecutor.execute(() ->
                            setSecurityGroupRules(revisedInstPort, port, false));
                    break;
                default:
                    break;
            }
        }

        private void installSecurityGroupRules(InstancePortEvent event,
                                               InstancePort instPort) {
            log.debug("Instance port detected/updated MAC:{} IP:{}",
                    instPort.macAddress(),
                    instPort.ipAddress());
            eventExecutor.execute(() -> {
                setSecurityGroupRules(instPort,
                        osNetService.port(event.subject().portId()), true);
            });
        }
    }

    private class InternalOpenstackPortListener implements OpenstackNetworkListener {

        @Override
        public boolean isRelevant(OpenstackNetworkEvent event) {
            if (event.port() == null || Strings.isNullOrEmpty(event.port().getId())) {
                return false;
            }

            InstancePort instPort = instancePortService.instancePort(event.port().getId());

            if (instPort == null) {
                return false;
            }

            return useSecurityGroup && mastershipService.isLocalMaster(instPort.deviceId());
        }

        @Override
        public void event(OpenstackNetworkEvent event) {
            log.debug("openstack port event received {}", event);
            Port osPort = event.port();

            switch (event.type()) {
                case OPENSTACK_PORT_PRE_REMOVE:
                    removedOsPortStore.put(osPort.getId(), osPort);
                    break;
                default:
                    // do nothing for the other events
                    break;
            }
        }
    }

    private class InternalOpenstackNetworkListener implements OpenstackNetworkListener {

        @Override
        public boolean isRelevant(OpenstackNetworkEvent event) {
            if (event.port() == null || Strings.isNullOrEmpty(event.port().getId())) {
                return false;
            }
            if (event.securityGroupId() == null ||
                    securityGroupService.securityGroup(event.securityGroupId()) == null) {
                return false;
            }
            if (instancePortService.instancePort(event.port().getId()) == null) {
                return false;
            }
            return useSecurityGroup;
        }

        @Override
        public void event(OpenstackNetworkEvent event) {
            log.debug("security group event received {}", event);
            Port osPort = event.port();
            InstancePort instPort = instancePortService.instancePort(osPort.getId());
            SecurityGroup osSg = securityGroupService.securityGroup(event.securityGroupId());

            switch (event.type()) {
                case OPENSTACK_PORT_SECURITY_GROUP_ADDED:
                    eventExecutor.execute(() -> {
                        osSg.getRules().forEach(sgRule -> {
                            updateSecurityGroupRule(instPort, osPort, sgRule, true);
                        });
                        log.info("Added security group {} to port {}",
                                event.securityGroupId(), event.port().getId());
                    });
                    break;
                case OPENSTACK_PORT_SECURITY_GROUP_REMOVED:
                    eventExecutor.execute(() -> {
                        osSg.getRules().forEach(sgRule -> {
                            updateSecurityGroupRule(instPort, osPort, sgRule, false);
                        });
                        log.info("Removed security group {} from port {}",
                                event.securityGroupId(), event.port().getId());
                    });
                    break;
                default:
                    // do nothing for the other events
                    break;
            }
        }
    }

    private class InternalSecurityGroupListener implements OpenstackSecurityGroupListener {

        @Override
        public boolean isRelevant(OpenstackSecurityGroupEvent event) {
            // do not allow to proceed without leadership
            NodeId leader = leadershipService.getLeader(appId.name());
            if (!Objects.equals(localNodeId, leader)) {
                return false;
            }
            return useSecurityGroup;
        }

        @Override
        public void event(OpenstackSecurityGroupEvent event) {
            switch (event.type()) {
                case OPENSTACK_SECURITY_GROUP_RULE_CREATED:
                    SecurityGroupRule securityGroupRuleToAdd = event.securityGroupRule();
                    eventExecutor.execute(() -> {
                        securityGroupRuleAdded(securityGroupRuleToAdd);
                        log.info("Applied new security group rule {} to ports",
                                securityGroupRuleToAdd.getId());
                    });
                    break;

                case OPENSTACK_SECURITY_GROUP_RULE_REMOVED:
                    SecurityGroupRule securityGroupRuleToRemove = event.securityGroupRule();
                    eventExecutor.execute(() -> {
                        securityGroupRuleRemoved(securityGroupRuleToRemove);
                        log.info("Removed security group rule {} from ports",
                                securityGroupRuleToRemove.getId());
                    });
                    break;
                case OPENSTACK_SECURITY_GROUP_REMOVED:
                case OPENSTACK_SECURITY_GROUP_CREATED:
                default:
                    // do nothing
                    break;
            }
        }
    }

    private class InternalNodeListener implements OpenstackNodeListener {

        @Override
        public boolean isRelevant(OpenstackNodeEvent event) {
            // do not allow to proceed without leadership
            NodeId leader = leadershipService.getLeader(appId.name());
            if (!Objects.equals(localNodeId, leader)) {
                return false;
            }
            return event.subject().type() == COMPUTE;
        }

        @Override
        public void event(OpenstackNodeEvent event) {
            OpenstackNode osNode = event.subject();

            switch (event.type()) {
                case OPENSTACK_NODE_COMPLETE:
                    eventExecutor.execute(() -> {
                        try {
                            if (useSecurityGroup) {
                                initializeConnTrackTable(osNode.intgBridge(), true);
                                log.info("SG table initialization : {} is done",
                                                            osNode.intgBridge());
                            }
                        } catch (IllegalArgumentException e) {
                            log.error("ACL table initialization error : {}",
                                                            e.getMessage());
                        }
                    });
                    break;
                case OPENSTACK_NODE_CREATED:
                case OPENSTACK_NODE_REMOVED:
                case OPENSTACK_NODE_UPDATED:
                case OPENSTACK_NODE_INCOMPLETE:
                default:
                    break;
            }
        }
    }
}<|MERGE_RESOLUTION|>--- conflicted
+++ resolved
@@ -155,11 +155,7 @@
     @Reference(cardinality = ReferenceCardinality.MANDATORY)
     protected ClusterService clusterService;
 
-<<<<<<< HEAD
-    @Reference(cardinality = ReferenceCardinality.MANDATORY)
-    protected PreCommitPortService preCommitPortService;
-=======
-    @Reference(cardinality = ReferenceCardinality.MANDATORY_UNARY)
+    @Reference(cardinality = ReferenceCardinality.MANDATORY)
     protected StorageService storageService;
 
     private static final KryoNamespace SERIALIZER_PORT = KryoNamespace.newBuilder()
@@ -172,7 +168,6 @@
             .register(NeutronExtraDhcpOptCreate.class)
             .register(LinkedHashMap.class)
             .build();
->>>>>>> f4f54a1b
 
     private final InstancePortListener instancePortListener =
                                         new InternalInstancePortListener();
