--- conflicted
+++ resolved
@@ -93,14 +93,10 @@
     private static final String ERR_REQ = "Failed to handle ICMP request: ";
     private static final String ERR_DUPLICATE = " already exists";
 
-<<<<<<< HEAD
-    @Reference(cardinality = ReferenceCardinality.MANDATORY)
-=======
     private static final String VXLAN = "VXLAN";
     private static final String VLAN = "VLAN";
 
-    @Reference(cardinality = ReferenceCardinality.MANDATORY_UNARY)
->>>>>>> c88ebaa1
+    @Reference(cardinality = ReferenceCardinality.MANDATORY)
     protected CoreService coreService;
 
     @Reference(cardinality = ReferenceCardinality.MANDATORY)
