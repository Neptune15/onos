/*
 * Copyright 2018-present Open Networking Foundation
 *
 * Licensed under the Apache License, Version 2.0 (the "License");
 * you may not use this file except in compliance with the License.
 * You may obtain a copy of the License at
 *
 *     http://www.apache.org/licenses/LICENSE-2.0
 *
 * Unless required by applicable law or agreed to in writing, software
 * distributed under the License is distributed on an "AS IS" BASIS,
 * WITHOUT WARRANTIES OR CONDITIONS OF ANY KIND, either express or implied.
 * See the License for the specific language governing permissions and
 * limitations under the License.
 */
package org.onosproject.openstackvtap.cli;

<<<<<<< HEAD
import org.apache.karaf.shell.api.action.Argument;
import org.apache.karaf.shell.api.action.Command;
import org.apache.karaf.shell.api.action.lifecycle.Service;
=======
import com.google.common.collect.ImmutableSet;
import org.apache.karaf.shell.commands.Argument;
import org.apache.karaf.shell.commands.Command;
>>>>>>> f4f54a1b
import org.onosproject.cli.AbstractShellCommand;
import org.onosproject.net.DeviceId;
import org.onosproject.openstacknode.api.OpenstackNode;
import org.onosproject.openstacknode.api.OpenstackNodeService;
import org.onosproject.openstackvtap.api.OpenstackVtap;
import org.onosproject.openstackvtap.api.OpenstackVtapService;

import java.util.Objects;
import java.util.Set;
import java.util.stream.Collectors;

import static org.onosproject.openstackvtap.util.OpenstackVtapUtil.getVtapTypeFromString;

/**
 * Lists openstack vtap rules.
 */
@Service
@Command(scope = "onos", name = "openstack-vtap-list",
        description = "OpenstackVtap list")
public class OpenstackVtapListCommand extends AbstractShellCommand {

    private final OpenstackVtapService vtapService = get(OpenstackVtapService.class);
    private final OpenstackNodeService osNodeService = get(OpenstackNodeService.class);

    @Argument(index = 0, name = "type",
            description = "vtap type [any|all|rx|tx]",
            required = false, multiValued = false)
    String vtapType = "any";

    private static final String FORMAT = "ID { %s }: type [%s], srcIP [%s], dstIP [%s]";
    private static final String FORMAT_TX_NODES = "   tx openstack nodes: %s";
    private static final String FORMAT_RX_NODES = "   rx openstack nodes: %s";

    @Override
<<<<<<< HEAD
    protected void doExecute() {
        OpenstackVtap.Type type = getVtapTypeFromString(vTapType);
        Set<OpenstackVtap> openstackVtaps = vTapService.getVtaps(type);
        for (OpenstackVtap vTap : openstackVtaps) {
=======
    protected void execute() {
        OpenstackVtap.Type type = getVtapTypeFromString(vtapType);
        Set<OpenstackVtap> openstackVtaps = vtapService.getVtaps(type);
        for (OpenstackVtap vtap : openstackVtaps) {
>>>>>>> f4f54a1b
            print(FORMAT,
                    vtap.id().toString(),
                    vtap.type().toString(),
                    vtap.vtapCriterion().srcIpPrefix().toString(),
                    vtap.vtapCriterion().dstIpPrefix().toString());
            print(FORMAT_TX_NODES, osNodeNames(vtap.txDeviceIds()));
            print(FORMAT_RX_NODES, osNodeNames(vtap.rxDeviceIds()));
        }
    }

    private Set<String> osNodeNames(Set<DeviceId> deviceIds) {
        if (deviceIds == null) {
            return ImmutableSet.of();
        } else {
            return deviceIds.parallelStream()
                    .map(osNodeService::node)
                    .filter(Objects::nonNull)
                    .map(OpenstackNode::hostname)
                    .collect(Collectors.toSet());
        }
    }

}<|MERGE_RESOLUTION|>--- conflicted
+++ resolved
@@ -15,15 +15,10 @@
  */
 package org.onosproject.openstackvtap.cli;
 
-<<<<<<< HEAD
+import com.google.common.collect.ImmutableSet;
 import org.apache.karaf.shell.api.action.Argument;
 import org.apache.karaf.shell.api.action.Command;
 import org.apache.karaf.shell.api.action.lifecycle.Service;
-=======
-import com.google.common.collect.ImmutableSet;
-import org.apache.karaf.shell.commands.Argument;
-import org.apache.karaf.shell.commands.Command;
->>>>>>> f4f54a1b
 import org.onosproject.cli.AbstractShellCommand;
 import org.onosproject.net.DeviceId;
 import org.onosproject.openstacknode.api.OpenstackNode;
@@ -58,17 +53,10 @@
     private static final String FORMAT_RX_NODES = "   rx openstack nodes: %s";
 
     @Override
-<<<<<<< HEAD
     protected void doExecute() {
-        OpenstackVtap.Type type = getVtapTypeFromString(vTapType);
-        Set<OpenstackVtap> openstackVtaps = vTapService.getVtaps(type);
-        for (OpenstackVtap vTap : openstackVtaps) {
-=======
-    protected void execute() {
         OpenstackVtap.Type type = getVtapTypeFromString(vtapType);
         Set<OpenstackVtap> openstackVtaps = vtapService.getVtaps(type);
         for (OpenstackVtap vtap : openstackVtaps) {
->>>>>>> f4f54a1b
             print(FORMAT,
                     vtap.id().toString(),
                     vtap.type().toString(),
