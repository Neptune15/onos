#!/bin/bash
#-------------------------------------------------------------------------------
# Remotely configures & starts ONOS for the first time.
#-------------------------------------------------------------------------------

[ ! -d "$ONOS_ROOT" ] && echo "ONOS_ROOT is not defined" >&2 && exit 1
. $ONOS_ROOT/tools/build/envDefaults

remote=$ONOS_USER@${1:-$OCI}

# Generate a cluster.json from the ON* environment variables
CDEF_FILE=/tmp/cluster.json
echo "{ \"nodes\":[" > $CDEF_FILE
for node in $(env | sort | egrep "OC[2-9]+" | cut -d= -f2); do
    echo "  { \"id\": \"$node\", \"ip\": \"$node\", \"tcpPort\": 9876 }," >> $CDEF_FILE
done
echo "  { \"id\": \"$OC1\", \"ip\": \"$OC1\", \"tcpPort\": 9876 }" >> $CDEF_FILE
echo "]}" >> $CDEF_FILE

ssh $remote "
    sudo perl -pi.bak -e \"s/            <interface>.*</            <interface>${ONOS_NIC:-192.168.56.*}</g\" \
        $ONOS_INSTALL_DIR/$KARAF_DIST/etc/hazelcast.xml
<<<<<<< HEAD
    echo \"onos.ip=\$(ifconfig  | grep $ONOS_NIC | cut -d: -f2 | cut -d\\  -f1)\" >> $ONOS_INSTALL_DIR/$KARAF_DIST/etc/system.properties
"
=======

    echo \"onos.ip = \$(ifconfig | grep $ONOS_NIC | cut -d: -f2 | cut -d\\  -f1)\" \
        >> $ONOS_INSTALL_DIR/$KARAF_DIST/etc/system.properties
"

scp -q $CDEF_FILE $remote:$ONOS_INSTALL_DIR/config/
>>>>>>> 1d416c5f
<|MERGE_RESOLUTION|>--- conflicted
+++ resolved
@@ -20,14 +20,9 @@
 ssh $remote "
     sudo perl -pi.bak -e \"s/            <interface>.*</            <interface>${ONOS_NIC:-192.168.56.*}</g\" \
         $ONOS_INSTALL_DIR/$KARAF_DIST/etc/hazelcast.xml
-<<<<<<< HEAD
-    echo \"onos.ip=\$(ifconfig  | grep $ONOS_NIC | cut -d: -f2 | cut -d\\  -f1)\" >> $ONOS_INSTALL_DIR/$KARAF_DIST/etc/system.properties
-"
-=======
 
     echo \"onos.ip = \$(ifconfig | grep $ONOS_NIC | cut -d: -f2 | cut -d\\  -f1)\" \
         >> $ONOS_INSTALL_DIR/$KARAF_DIST/etc/system.properties
 "
 
-scp -q $CDEF_FILE $remote:$ONOS_INSTALL_DIR/config/
->>>>>>> 1d416c5f
+scp -q $CDEF_FILE $remote:$ONOS_INSTALL_DIR/config/